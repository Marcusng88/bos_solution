"use client"

import { useState, useEffect } from "react"
import { Card, CardContent, CardDescription, CardHeader, CardTitle } from "@/components/ui/card"
import { Button } from "@/components/ui/button"
import { Badge } from "@/components/ui/badge"
import { Tabs, TabsContent, TabsList, TabsTrigger } from "@/components/ui/tabs"
import { Select, SelectContent, SelectItem, SelectTrigger, SelectValue } from "@/components/ui/select"
import { Progress } from "@/components/ui/progress"
import { CompetitorOverview } from "./competitor-overview"
import { ContentGapAnalysis } from "./content-gap-analysis"
import { SocialMediaMonitoring } from "./social-media-monitoring"
import { CompetitorPerformance } from "./competitor-performance"
import { AddCompetitorModal } from "./add-competitor-modal"
import { CompetitorDetailsDialog } from "./competitor-details-dialog"
import { useUser } from "@clerk/nextjs"
import { Competitor, MonitoringData } from "@/lib/types"
import { 
  Filter, 
  TrendingUp, 
  AlertTriangle, 
  Users, 
  Target, 
  BarChart3,
  Eye,
  Activity,
  Zap,
  RefreshCw,
  Youtube,
  Globe,
  Search,
  Loader2,
  Clock
} from "lucide-react"
import { useToast } from "@/hooks/use-toast"

export function CompetitorInvestigationDashboard() {
  const [competitors, setCompetitors] = useState<Competitor[]>([])
  const [monitoringData, setMonitoringData] = useState<MonitoringData[]>([])
  const [loading, setLoading] = useState(true)
  const [error, setError] = useState<string | null>(null)
  const [timeRange, setTimeRange] = useState("7d")
  const [selectedIndustry, setSelectedIndustry] = useState("all")
  const [showAddModal, setShowAddModal] = useState(false)
  const [scanningStates, setScanningStates] = useState<Record<string, Record<string, boolean>>>({})
  const { user, isLoaded } = useUser()
  const { toast } = useToast()

  // Fetch competitors data
  const fetchCompetitors = async () => {
    if (!user?.id) {
      console.log('No user ID available, skipping API call')
      return
    }

    console.log('🔍 Fetching competitors with user ID:', user.id)
    
    try {
      setError(null)
      const response = await fetch('/api/v1/competitors', {
        headers: {
          'Content-Type': 'application/json',
          'X-User-ID': user.id,
        },
      })
      
      console.log('📡 Competitors API response status:', response.status)
      console.log('📡 Competitors API response headers:', Object.fromEntries(response.headers.entries()))
      
      if (response.ok) {
        const data = await response.json()
        console.log('✅ Competitors data received:', data)
        setCompetitors(data)
      } else {
        const errorText = await response.text()
        console.error('❌ Failed to fetch competitors:', response.status, errorText)
        setError(`Failed to fetch competitors: ${response.status} - ${errorText}`)
        // Set fallback data for development
        setCompetitors([
          {
            id: "demo-1",
            name: "Demo Competitor 1",
            industry: "Technology",
            status: "active",
            created_at: new Date().toISOString(),
            updated_at: new Date().toISOString(),
            scan_frequency_minutes: 1440,
            user_id: "demo-user-1"
          },
          {
            id: "demo-2", 
            name: "Demo Competitor 2",
            industry: "E-commerce",
            status: "active",
            created_at: new Date().toISOString(),
            updated_at: new Date().toISOString(),
            scan_frequency_minutes: 1440,
            user_id: "demo-user-1"
          }
        ])
      }
    } catch (error) {
      console.error('❌ Error fetching competitors:', error)
      setError('Failed to connect to competitors API')
      // Set fallback data for development
      setCompetitors([
        {
          id: "demo-1",
          name: "Demo Competitor 1",
          industry: "Technology",
          status: "active",
          created_at: new Date().toISOString(),
          updated_at: new Date().toISOString(),
          scan_frequency_minutes: 1440,
          user_id: "demo-user-1"
        },
        {
          id: "demo-2",
          name: "Demo Competitor 2", 
          industry: "E-commerce",
          status: "active",
          created_at: new Date().toISOString(),
          updated_at: new Date().toISOString(),
          scan_frequency_minutes: 1440,
          user_id: "demo-user-1"
        }
      ])
    }
  }

  // Fetch monitoring data
  const fetchMonitoringData = async () => {
    if (!user?.id) {
      console.log('No user ID available, skipping API call')
      return
    }

    console.log('🔍 Fetching monitoring data with user ID:', user.id)
    
    try {
      setError(null)
      const response = await fetch('/api/v1/monitoring/data', {
        headers: {
          'Content-Type': 'application/json',
          'X-User-ID': user.id,
        },
      })
      
      console.log('📡 Monitoring API response status:', response.status)
      console.log('📡 Monitoring API response headers:', Object.fromEntries(response.headers.entries()))
      
      if (response.ok) {
        const data = await response.json()
        console.log('✅ Monitoring data received:', data)
        setMonitoringData(data)
      } else {
        const errorText = await response.text()
        console.error('❌ Failed to fetch monitoring data:', response.status, errorText)
        setError(`Failed to fetch monitoring data: ${response.status} - ${errorText}`)
        // Set fallback data for development
        setMonitoringData([
          {
            id: "demo-1",
            competitor_id: "demo-1",
            platform: "youtube",
            content_text: "Demo video content about new product features",
            content_hash: "demo-hash-1",
            detected_at: new Date().toISOString(),
            is_content_change: true
          },
          {
            id: "demo-2",
            competitor_id: "demo-2", 
            platform: "instagram",
            content_text: "Demo image post showcasing new collection",
            content_hash: "demo-hash-2",
            detected_at: new Date(Date.now() - 86400000).toISOString(), // 1 day ago
            is_content_change: false
          }
        ])
      }
    } catch (error) {
      console.error('❌ Error fetching monitoring data:', error)
      setError('Failed to connect to monitoring API')
      // Set fallback data for development
      setMonitoringData([
        {
          id: "demo-1",
          competitor_id: "demo-1",
          platform: "youtube",
          content_text: "Demo video content about new product features",
          content_hash: "demo-hash-1",
          detected_at: new Date().toISOString(),
          is_content_change: true
        },
        {
          id: "demo-2",
          competitor_id: "demo-2",
          platform: "instagram", 
          content_text: "Demo image post showcasing new collection",
          content_hash: "demo-hash-2",
          detected_at: new Date(Date.now() - 86400000).toISOString(), // 1 day ago
          is_content_change: false
        }
      ])
    } finally {
      setLoading(false)
    }
  }

  // Refresh all data
  const refreshData = async () => {
    setLoading(true)
    setError(null)
    await Promise.all([fetchCompetitors(), fetchMonitoringData()])
  }

  // Handle competitor added
  const handleCompetitorAdded = () => {
    setShowAddModal(false)
    fetchCompetitors() // Refresh the competitors list
  }

  // Handle agent invocation for specific platform
  const handleAgentInvocation = async (competitorId: string, platform: string) => {
    if (!user?.id) {
      toast({
        title: "Authentication Error",
        description: "Please sign in to use this feature",
        variant: "destructive"
      })
      return
    }

    // Set scanning state for this specific competitor and platform
    setScanningStates(prev => ({
      ...prev,
      [competitorId]: {
        ...prev[competitorId],
        [platform]: true
      }
    }))

    try {
      const response = await fetch(`/api/v1/monitoring/scan-platform/${platform}`, {
        method: 'POST',
        headers: {
          'Content-Type': 'application/json',
          'X-User-ID': user.id,
        },
        body: JSON.stringify({
          competitor_id: competitorId
        })
      })

      if (response.ok) {
        const result = await response.json()
        toast({
          title: `${platform.charAt(0).toUpperCase() + platform.slice(1)} Scan Complete`,
          description: result.message,
          variant: "default"
        })
        
        // Refresh monitoring data to show new results
        await fetchMonitoringData()
      } else {
        const errorData = await response.json()
        toast({
          title: "Scan Failed",
          description: errorData.detail || `Failed to scan ${platform}`,
          variant: "destructive"
        })
      }
    } catch (error) {
      console.error(`Error invoking ${platform} agent:`, error)
      toast({
        title: "Scan Error",
        description: `Failed to invoke ${platform} agent. Please try again.`,
        variant: "destructive"
      })
    } finally {
      // Clear scanning state
      setScanningStates(prev => ({
        ...prev,
        [competitorId]: {
          ...prev[competitorId],
          [platform]: false
        }
      }))
    }
  }

  useEffect(() => {
    if (isLoaded && user?.id) {
      fetchCompetitors()
    }
  }, [isLoaded, user?.id])

  useEffect(() => {
    if (isLoaded && user?.id) {
      fetchMonitoringData()
    }
  }, [isLoaded, user?.id])

  // Filter competitors based on industry only
  const filteredCompetitors = competitors.filter(competitor => {
    const matchesIndustry = selectedIndustry === "all" || 
                          (competitor.industry && competitor.industry === selectedIndustry)
    return matchesIndustry
  })

  // Get unique industries for filter (safely handle null values)
  const industries = ["all", ...Array.from(new Set(
    competitors
      .map(c => c.industry)
      .filter((industry): industry is string => 
        industry !== undefined && 
        industry !== null && 
        industry.trim() !== ''
      )
  ))]

  // Show loading state while user is being loaded
  if (!isLoaded) {
    return (
      <div className="flex items-center justify-center min-h-[400px]">
        <div className="text-center">
          <div className="animate-spin rounded-full h-12 w-12 border-b-2 border-primary mx-auto mb-4"></div>
          <p className="text-muted-foreground">Loading user authentication...</p>
        </div>
      </div>
    )
  }

  // Show error if user is not authenticated
  if (!user?.id) {
    return (
      <div className="flex items-center justify-center min-h-[400px]">
        <div className="text-center">
          <AlertTriangle className="h-12 w-12 mx-auto mb-4 text-red-500" />
          <p className="text-lg font-medium text-red-600">Authentication Required</p>
          <p className="text-sm text-muted-foreground">Please sign in to view competitor intelligence</p>
          <div className="mt-4 p-4 bg-gray-100 dark:bg-gray-800 rounded-lg text-left text-sm">
            <p><strong>Debug Info:</strong></p>
            <p>User loaded: {isLoaded ? 'Yes' : 'No'}</p>
            <p>User object: {JSON.stringify(user, null, 2)}</p>
          </div>
        </div>
      </div>
    )
  }

  if (loading) {
    return (
      <div className="flex items-center justify-center min-h-[400px]">
        <div className="text-center">
          <div className="animate-spin rounded-full h-12 w-12 border-b-2 border-primary mx-auto mb-4"></div>
          <p className="text-muted-foreground">Loading investigation data...</p>
        </div>
      </div>
    )
  }

  return (
    <div className="space-y-6">
      {/* Header */}
      <div className="flex items-center justify-between">
        <div>
          <h2 className="text-2xl font-bold tracking-tight">Competitor Investigation</h2>
          <p className="text-muted-foreground">
            Deep dive into competitor strategies and performance
          </p>
        </div>
        <div className="flex items-center gap-3">
<<<<<<< HEAD
          <Button variant="outline" size="sm" onClick={refreshData}>
            <RefreshCw className="h-4 w-4 mr-2" />
            Refresh Data
=======
          <Select value={timeRange} onValueChange={setTimeRange}>
            <SelectTrigger className="w-32">
              <SelectValue />
            </SelectTrigger>
            <SelectContent>
              <SelectItem value="7d">Last 7 days</SelectItem>
              <SelectItem value="14d">Last 14 days</SelectItem>
              <SelectItem value="30d">Last 30 days</SelectItem>
              <SelectItem value="1m">1 month</SelectItem>
              <SelectItem value="3m">3 months</SelectItem>
              <SelectItem value="6m">6 months</SelectItem>
              <SelectItem value="ytd">Year to date</SelectItem>
            </SelectContent>
          </Select>
          <Button onClick={startScan} disabled={isScanning}>
            <RefreshCw className={`mr-2 h-4 w-4 ${isScanning ? "animate-spin" : ""}`} />
            {isScanning ? "Scanning..." : "Scan Now"}
>>>>>>> c564f661
          </Button>
          <Button onClick={() => setShowAddModal(true)} className="bg-primary hover:bg-primary/90">
            <Users className="h-4 w-4 mr-2" />
            Add Competitor
          </Button>
        </div>
      </div>

      {/* Error Display */}
      {error && (
        <Card className="border-red-200 bg-red-50 dark:border-red-800 dark:bg-red-950/20">
          <CardHeader>
            <CardTitle className="flex items-center gap-2 text-red-800 dark:text-red-200">
              <AlertTriangle className="h-5 w-5" />
              API Connection Issue
            </CardTitle>
            <CardDescription className="text-red-700 dark:text-red-300">
              {error} - Showing demo data for development purposes
            </CardDescription>
          </CardHeader>
        </Card>
      )}

      {/* Filters */}
      <div className="flex items-center gap-4">
        <Select value={selectedIndustry} onValueChange={setSelectedIndustry}>
          <SelectTrigger className="w-40">
            <SelectValue placeholder="Industry" />
          </SelectTrigger>
          <SelectContent>
            {industries.map((industry) => (
              <SelectItem key={industry} value={industry}>
                {industry === "all" ? "All Industries" : industry}
              </SelectItem>
            ))}
          </SelectContent>
        </Select>
      </div>

      {/* Competitor List */}
      <Card>
        <CardHeader>
          <CardTitle>Competitors ({filteredCompetitors.length})</CardTitle>
          <CardDescription>
            Active competitors being monitored. Use the agent buttons to run specific monitoring scans:
            <br />
            <span className="text-xs text-muted-foreground">
              • <strong>YouTube:</strong> Analyze video content, channels, and engagement metrics
              <br />
              • <strong>Browser:</strong> Search web content and analyze online presence  
              <br />
              • <strong>Website:</strong> Analyze website content, structure, and updates
            </span>
          </CardDescription>
        </CardHeader>
        <CardContent>
          {filteredCompetitors.length > 0 ? (
            <div className="space-y-4">
              {filteredCompetitors.map((competitor) => (
                <div
                  key={competitor.id}
                  className="flex items-center justify-between p-4 border rounded-lg hover:bg-muted/50 transition-colors"
                >
                  <div className="flex items-center gap-4">
                    <div className="w-12 h-12 bg-primary/10 rounded-lg flex items-center justify-center relative">
                      <span className="font-semibold text-primary">
                        {competitor.name.slice(0, 2).toUpperCase()}
                      </span>
                      {/* Scanning indicator */}
                      {Object.values(scanningStates[competitor.id] || {}).some(Boolean) && (
                        <div className="absolute -top-1 -right-1 w-4 h-4 bg-blue-500 rounded-full flex items-center justify-center">
                          <Loader2 className="h-2.5 w-2.5 text-white animate-spin" />
                        </div>
                      )}
                    </div>
                    <div>
                      <h3 className="font-medium">{competitor.name}</h3>
                      <p className="text-sm text-muted-foreground">{competitor.industry}</p>
                      {/* Scanning status indicator */}
                      {Object.entries(scanningStates[competitor.id] || {}).some(([platform, isScanning]) => isScanning) && (
                        <div className="flex items-center gap-1 mt-1">
                          <Loader2 className="h-3 w-3 text-blue-500 animate-spin" />
                          <span className="text-xs text-blue-600">
                            Scanning: {Object.entries(scanningStates[competitor.id] || {})
                              .filter(([platform, isScanning]) => isScanning)
                              .map(([platform]) => platform.charAt(0).toUpperCase() + platform.slice(1))
                              .join(", ")}
                          </span>
                        </div>
                      )}
                      {/* Last scan time indicator */}
                      <div className="flex items-center gap-1 mt-1">
                        <Clock className="h-3 w-3 text-muted-foreground" />
                        <span className="text-xs text-muted-foreground">
                          {competitor.last_scan_at 
                            ? `Last scanned: ${new Date(competitor.last_scan_at).toLocaleDateString()}`
                            : "No recent scans"
                          }
                        </span>
                      </div>
                      {/* Scan frequency indicator */}
                      <div className="flex items-center gap-1 mt-1">
                        <Activity className="h-3 w-3 text-muted-foreground" />
                        <span className="text-xs text-muted-foreground">
                          Auto-scan: every 24 hours
                        </span>
                      </div>
                      <div className="flex items-center gap-2 mt-1">
                        <Badge variant="secondary" className="text-xs">
                          Core Monitoring
                        </Badge>
                        <span className="text-xs text-muted-foreground">
                          YouTube, Web, Website
                        </span>
                      </div>
                    </div>
                  </div>
                  <div className="flex items-center gap-3">
                    {/* Agent Invocation Buttons */}
                    <div className="flex items-center gap-2 border-r pr-3">
                      <Button
                        variant="outline"
                        size="sm"
                        onClick={() => handleAgentInvocation(competitor.id, "youtube")}
                        disabled={scanningStates[competitor.id]?.["youtube"] || Object.values(scanningStates[competitor.id] || {}).some(Boolean)}
                        className="flex items-center gap-2 hover:bg-red-50 hover:border-red-200 hover:text-red-700 transition-colors"
                        title="Analyze YouTube content, channels, and engagement metrics"
                      >
                        <Youtube className="h-4 w-4" />
                        {scanningStates[competitor.id]?.["youtube"] ? (
                          <Loader2 className="h-4 w-4 animate-spin" />
                        ) : (
                          "YouTube"
                        )}
                      </Button>
                      
                      <Button
                        variant="outline"
                        size="sm"
                        onClick={() => handleAgentInvocation(competitor.id, "browser")}
                        disabled={scanningStates[competitor.id]?.["browser"] || Object.values(scanningStates[competitor.id] || {}).some(Boolean)}
                        className="flex items-center gap-2 hover:bg-blue-50 hover:border-blue-200 hover:text-blue-700 transition-colors"
                        title="Search web content and analyze online presence"
                      >
                        <Search className="h-4 w-4" />
                        {scanningStates[competitor.id]?.["browser"] ? (
                          <Loader2 className="h-4 w-4 animate-spin" />
                        ) : (
                          "Browser"
                        )}
                      </Button>
                      
                      <Button
                        variant="outline"
                        size="sm"
                        onClick={() => handleAgentInvocation(competitor.id, "website")}
                        disabled={scanningStates[competitor.id]?.["website"] || Object.values(scanningStates[competitor.id] || {}).some(Boolean)}
                        className="flex items-center gap-2 hover:bg-green-50 hover:border-green-200 hover:text-green-700 transition-colors"
                        title="Analyze website content, structure, and updates"
                      >
                        <Globe className="h-4 w-4" />
                        {scanningStates[competitor.id]?.["website"] ? (
                          <Loader2 className="h-4 w-4 animate-spin" />
                        ) : (
                          "Website"
                        )}
                      </Button>
                    </div>
                    
                    <div className="flex items-center gap-2">
                      <Badge variant={competitor.status === 'active' ? 'default' : 'secondary'}>
                        {competitor.status}
                      </Badge>
                      <CompetitorDetailsDialog
                        competitor={competitor}
                        onCompetitorUpdated={handleCompetitorAdded}
                        onCompetitorDeleted={handleCompetitorAdded}
                        trigger={
                          <Button variant="outline" size="sm">
                            View Details
                          </Button>
                        }
                      />
                    </div>
                  </div>
                </div>
              ))}
            </div>
          ) : (
            <div className="text-center py-8 text-muted-foreground">
              <Users className="h-12 w-12 mx-auto mb-4 opacity-50" />
              <p className="text-lg font-medium">No competitors found</p>
              <p className="text-sm">Try adjusting your search or filters</p>
            </div>
          )}
        </CardContent>
      </Card>

      {/* Investigation Tabs */}
      <Tabs defaultValue="overview" className="space-y-6">
        <TabsList className="grid w-full grid-cols-4">
          <TabsTrigger value="overview">Overview</TabsTrigger>
          <TabsTrigger value="performance">Performance</TabsTrigger>
          <TabsTrigger value="gaps">Content Gaps</TabsTrigger>
          <TabsTrigger value="monitoring">Monitoring</TabsTrigger>
        </TabsList>

        <TabsContent value="overview" className="space-y-6">
          <CompetitorOverview 
            timeRange={timeRange} 
            monitoringData={monitoringData}
          />
        </TabsContent>

        <TabsContent value="performance" className="space-y-6">
          <CompetitorPerformance 
            timeRange={timeRange} 
            monitoringData={monitoringData}
          />
        </TabsContent>

        <TabsContent value="gaps" className="space-y-6">
          <ContentGapAnalysis 
            monitoringData={monitoringData}
          />
        </TabsContent>

        <TabsContent value="monitoring" className="space-y-6">
          <SocialMediaMonitoring 
            monitoringData={monitoringData}
          />
        </TabsContent>
      </Tabs>

      {/* Add Competitor Modal */}
      <AddCompetitorModal 
        isOpen={showAddModal} 
        onClose={() => setShowAddModal(false)}
        onCompetitorAdded={handleCompetitorAdded} 
      />
    </div>
  )
}<|MERGE_RESOLUTION|>--- conflicted
+++ resolved
@@ -372,29 +372,9 @@
           </p>
         </div>
         <div className="flex items-center gap-3">
-<<<<<<< HEAD
           <Button variant="outline" size="sm" onClick={refreshData}>
             <RefreshCw className="h-4 w-4 mr-2" />
             Refresh Data
-=======
-          <Select value={timeRange} onValueChange={setTimeRange}>
-            <SelectTrigger className="w-32">
-              <SelectValue />
-            </SelectTrigger>
-            <SelectContent>
-              <SelectItem value="7d">Last 7 days</SelectItem>
-              <SelectItem value="14d">Last 14 days</SelectItem>
-              <SelectItem value="30d">Last 30 days</SelectItem>
-              <SelectItem value="1m">1 month</SelectItem>
-              <SelectItem value="3m">3 months</SelectItem>
-              <SelectItem value="6m">6 months</SelectItem>
-              <SelectItem value="ytd">Year to date</SelectItem>
-            </SelectContent>
-          </Select>
-          <Button onClick={startScan} disabled={isScanning}>
-            <RefreshCw className={`mr-2 h-4 w-4 ${isScanning ? "animate-spin" : ""}`} />
-            {isScanning ? "Scanning..." : "Scan Now"}
->>>>>>> c564f661
           </Button>
           <Button onClick={() => setShowAddModal(true)} className="bg-primary hover:bg-primary/90">
             <Users className="h-4 w-4 mr-2" />
@@ -477,7 +457,7 @@
                       {Object.entries(scanningStates[competitor.id] || {}).some(([platform, isScanning]) => isScanning) && (
                         <div className="flex items-center gap-1 mt-1">
                           <Loader2 className="h-3 w-3 text-blue-500 animate-spin" />
-                          <span className="text-xs text-blue-600">
+                          <span className="text-xs text-blue-600 dark:text-blue-400">
                             Scanning: {Object.entries(scanningStates[competitor.id] || {})
                               .filter(([platform, isScanning]) => isScanning)
                               .map(([platform]) => platform.charAt(0).toUpperCase() + platform.slice(1))
