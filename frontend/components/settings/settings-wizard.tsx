--- conflicted
+++ resolved
@@ -92,16 +92,10 @@
           goals: (preferences as any)?.marketing_goals || ["Brand Awareness", "Lead Generation"],
           competitors: (competitors as any[]).map((comp: any) => ({
             id: comp.id, // Include the database ID for updates
-<<<<<<< HEAD
-            name: comp.name, // Use 'name' instead of 'competitor_name'
-            website: comp.website_url || "", // Use 'website_url' instead of 'website'
-            platforms: comp.platforms || [] // Use 'platforms' instead of 'active_platforms'
-=======
             name: comp.competitor_name,
             website: comp.website_url || "",
             description: comp.description || "",
             platforms: comp.active_platforms || []
->>>>>>> 2b076a72
           })),
           connectedAccounts: data.connectedAccounts, // Keep existing connected accounts
           budget: transformBudgetFromDB((preferences as any)?.monthly_budget) || "5000-10000"
