--- conflicted
+++ resolved
@@ -148,39 +148,29 @@
       </div>
 
       {/* Main Content */}
-<<<<<<< HEAD
       <Tabs value={activeTab} onValueChange={setActiveTab} className={`transition-all duration-1000 delay-800 ${isVisible ? 'opacity-100 translate-y-0' : 'opacity-0 translate-y-10'}`}>
         <TabsList className="glass-card grid w-full grid-cols-5 p-1 bg-slate-800/40 border border-white/20 backdrop-blur-md">
           <TabsTrigger value="create" className="data-[state=active]:bg-gradient-to-r data-[state=active]:from-blue-600 data-[state=active]:to-purple-600 data-[state=active]:text-white data-[state=active]:shadow-lg font-semibold text-slate-300 transition-all duration-300">Create Post</TabsTrigger>
+          <TabsTrigger value="drafts" className="data-[state=active]:bg-gradient-to-r data-[state=active]:from-blue-600 data-[state=active]:to-purple-600 data-[state=active]:text-white data-[state=active]:shadow-lg font-semibold text-slate-300 transition-all duration-300">Drafts</TabsTrigger>
           <TabsTrigger value="youtube" className="data-[state=active]:bg-gradient-to-r data-[state=active]:from-blue-600 data-[state=active]:to-purple-600 data-[state=active]:text-white data-[state=active]:shadow-lg font-semibold text-slate-300 transition-all duration-300">YouTube Upload</TabsTrigger>
           <TabsTrigger value="scheduled" className="data-[state=active]:bg-gradient-to-r data-[state=active]:from-blue-600 data-[state=active]:to-purple-600 data-[state=active]:text-white data-[state=active]:shadow-lg font-semibold text-slate-300 transition-all duration-300">Scheduled Posts</TabsTrigger>
           <TabsTrigger value="templates" className="data-[state=active]:bg-gradient-to-r data-[state=active]:from-blue-600 data-[state=active]:to-purple-600 data-[state=active]:text-white data-[state=active]:shadow-lg font-semibold text-slate-300 transition-all duration-300">Templates</TabsTrigger>
           <TabsTrigger value="social-media" className="data-[state=active]:bg-gradient-to-r data-[state=active]:from-blue-600 data-[state=active]:to-purple-600 data-[state=active]:text-white data-[state=active]:shadow-lg font-semibold text-slate-300 transition-all duration-300">Social Media</TabsTrigger>
-=======
-      <Tabs value={activeTab} onValueChange={setActiveTab}>
-        <TabsList className="grid w-full grid-cols-6">
-          <TabsTrigger value="create">Create Post</TabsTrigger>
-          <TabsTrigger value="drafts">Drafts</TabsTrigger>
-          <TabsTrigger value="youtube">YouTube Upload</TabsTrigger>
-          <TabsTrigger value="scheduled">Scheduled Posts</TabsTrigger>
-          <TabsTrigger value="templates">Templates</TabsTrigger>
-          <TabsTrigger value="social-media">Social Media</TabsTrigger>
->>>>>>> 82acbe49
         </TabsList>
 
         <TabsContent value="create" className={`space-y-6 transition-all duration-700 delay-1000 ${isVisible ? 'opacity-100 translate-y-0' : 'opacity-0 translate-y-5'}`}>
           <CreatePostForm />
         </TabsContent>
 
-<<<<<<< HEAD
-        <TabsContent value="youtube" className={`space-y-6 transition-all duration-700 delay-1000 ${isVisible ? 'opacity-100 translate-y-0' : 'opacity-0 translate-y-5'}`}>
-=======
         <TabsContent value="drafts" className="space-y-6">
           <DraftTab />
         </TabsContent>
 
-        <TabsContent value="youtube" className="space-y-6">
->>>>>>> 82acbe49
+        <TabsContent value="drafts" className="space-y-6">
+          <DraftTab />
+        </TabsContent>
+
+        <TabsContent value="youtube" className={`space-y-6 transition-all duration-700 delay-1000 ${isVisible ? 'opacity-100 translate-y-0' : 'opacity-0 translate-y-5'}`}>
           <YouTubeUpload />
         </TabsContent>
 
