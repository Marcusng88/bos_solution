--- conflicted
+++ resolved
@@ -1,12 +1,6 @@
 import type React from "react"
 import Link from "next/link"
-<<<<<<< HEAD
 import { Brain, Users, BarChart3, Clock, Target, Globe, TrendingUp, Zap, Mail, Shield, Lightbulb, ArrowUpRight } from "lucide-react"
-import { ThemeToggle } from "@/components/theme-toggle"
-=======
-import { Brain, Sparkles } from "lucide-react"
-import { ThemeToggle } from "@/components/optimization/theme-toggle"
->>>>>>> c564f661
 
 interface AuthLayoutProps {
   children: React.ReactNode
@@ -196,9 +190,6 @@
         </div>
       </div>
       
-      <div className="absolute top-6 right-6 z-10">
-        <ThemeToggle />
-      </div>
 
       <div className="w-full max-w-md mx-auto px-6 py-12 relative z-10">
         {/* Mobile branding */}
