--- conflicted
+++ resolved
@@ -321,7 +321,6 @@
     });
   }
 
-<<<<<<< HEAD
   // Additional monitoring methods for continuous monitoring dashboard
   async getMonitoringStatus(userId: string) {
     return this.request('/monitoring/status', { userId });
@@ -355,7 +354,8 @@
   // User sync methods
   async getCurrentUser(userId: string) {
     return this.request('/users/profile', { userId });
-=======
+  }
+
   // Self-optimization endpoints
   async getDashboardMetrics(userId: string) {
     return this.request('/self-optimization/dashboard/metrics', { userId });
@@ -487,14 +487,12 @@
     
     console.log("🔍 API Client: Raw response received:", response)
     console.log("🔍 API Client: Response type:", typeof response)
-    console.log("🔍 API Client: Response.response:", response.response)
     
     return response;
   }
 
   async getAIInsights(userId: string) {
     return this.request('/ai-insights/insights', { userId });
->>>>>>> c564f661
   }
 }
 
