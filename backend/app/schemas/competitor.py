--- conflicted
+++ resolved
@@ -12,12 +12,7 @@
     """Base competitor schema"""
     name: str = Field(..., min_length=1, max_length=255, description="Competitor name")
     description: Optional[str] = Field(None, description="Competitor description")
-<<<<<<< HEAD
     website_url: Optional[str] = Field(None, description="Competitor website URL")
-=======
-    website_url: Optional[HttpUrl] = Field(None, description="Competitor website URL")
-    platforms: Optional[list[str]] = Field(None, description="Array of platforms to monitor")
->>>>>>> 2b076a72
     social_media_handles: Optional[Dict[str, str]] = Field(
         None, 
         description="Social media handles by platform"
@@ -60,12 +55,7 @@
     """Schema for updating a competitor"""
     name: Optional[str] = Field(None, min_length=1, max_length=255)
     description: Optional[str] = None
-<<<<<<< HEAD
     website_url: Optional[str] = None
-=======
-    website_url: Optional[HttpUrl] = None
-    platforms: Optional[list[str]] = None
->>>>>>> 2b076a72
     social_media_handles: Optional[Dict[str, str]] = None
     platforms: Optional[List[str]] = None
     industry: Optional[str] = Field(None, max_length=100)
