--- conflicted
+++ resolved
@@ -3,47 +3,20 @@
 """
 
 from fastapi import APIRouter, Depends, HTTPException, status
-from sqlalchemy.ext.asyncio import AsyncSession
-from sqlalchemy import select
-from app.core.database import get_db
-<<<<<<< HEAD
-from app.core.auth_utils import get_user_id_from_header, get_db_user_id
-from app.models.user_settings import UserMonitoringSettings
-from app.schemas.user_settings import UserMonitoringSettingsResponse, UserMonitoringSettingsUpdate
-=======
-from app.core.auth_utils import get_user_id_from_header
-from app.models.user import User
-from app.models.user_settings import UserMonitoringSettings
-from app.schemas.user import UserCreate, UserResponse, ClerkUserData
-from app.schemas.user_settings import UserSettingsResponse, UserSettingsUpdate
->>>>>>> d7fdf5cf
-
-"""
-Users endpoints for managing users and user settings
-"""
-
-from fastapi import APIRouter, Depends, HTTPException, status
-from sqlalchemy.ext.asyncio import AsyncSession
-from sqlalchemy import select
 from app.core.database import get_db
 from app.core.auth_utils import get_user_id_from_header
-from app.core.supabase_client import supabase_client
-from app.models.user import User
-from app.models.user_settings import UserMonitoringSettings
-from app.schemas.user import UserCreate, UserResponse, ClerkUserData
-from app.schemas.user_settings import UserSettingsResponse, UserSettingsUpdate
-import uuid
+from app.schemas.user import UserResponse, ClerkUserData
+from app.schemas.user_settings import UserMonitoringSettingsResponse, UserMonitoringSettingsUpdate
+from app.core.supabase_client import SupabaseClient
+import logging
 
+logger = logging.getLogger(__name__)
 router = APIRouter()
 
-
-<<<<<<< HEAD
-@router.get("/settings", response_model=UserMonitoringSettingsResponse)
-=======
 @router.post("/sync", response_model=dict)
 async def sync_user_from_clerk(
     clerk_data: ClerkUserData,
-    db: AsyncSession = Depends(get_db)
+    db: SupabaseClient = Depends(get_db)
 ):
     """
     Create or update user from Clerk authentication data
@@ -63,7 +36,7 @@
         }
         
         # Use Supabase REST API to create/update user
-        result = await supabase_client.upsert_user(user_data)
+        result = await db.upsert_user(user_data)
         
         if result:
             return {
@@ -78,6 +51,7 @@
             )
         
     except Exception as e:
+        logger.error(f"Error syncing user: {e}")
         raise HTTPException(
             status_code=status.HTTP_500_INTERNAL_SERVER_ERROR,
             detail=f"Failed to sync user data: {str(e)}"
@@ -87,115 +61,118 @@
 @router.get("/profile")
 async def get_user_profile(
     user_id: str = Depends(get_user_id_from_header),
-    db: AsyncSession = Depends(get_db)
+    db: SupabaseClient = Depends(get_db)
 ):
-    """Get current user profile"""
+    """Get user profile information"""
     try:
-        # Try to get user from Supabase first
-        user_data = await supabase_client.get_user_by_clerk_id(user_id)
-        
-        if user_data:
-            return user_data
-        
-        # Fallback to local database if Supabase fails
-        result = await db.execute(
-            select(User).where(User.clerk_id == user_id)
-        )
-        user = result.scalar_one_or_none()
+        user = await db.get_user_by_clerk_id(user_id)
         
         if not user:
-            raise HTTPException(
-                status_code=status.HTTP_404_NOT_FOUND,
-                detail="User not found"
-            )
+            raise HTTPException(status_code=404, detail="User not found")
         
-        return {
-            "id": str(user.id),
-            "clerk_id": user.clerk_id,
-            "email": user.email,
-            "first_name": user.first_name,
-            "last_name": user.last_name,
-            "profile_image_url": user.profile_image_url,
-            "is_active": user.is_active,
-            "created_at": user.created_at.isoformat() if user.created_at else None,
-            "updated_at": user.updated_at.isoformat() if user.updated_at else None,
-        }
+        return UserResponse.model_validate(user)
         
-    except HTTPException:
-        raise
     except Exception as e:
-        raise HTTPException(
-            status_code=status.HTTP_500_INTERNAL_SERVER_ERROR,
-            detail="Failed to fetch user profile"
-        )
+        logger.error(f"Error getting user profile: {e}")
+        raise HTTPException(status_code=500, detail=f"Failed to get user profile: {str(e)}")
 
 
-@router.get("/settings", response_model=UserSettingsResponse)
->>>>>>> d7fdf5cf
-async def get_user_settings(
+@router.get("/settings")
+async def get_user_monitoring_settings(
     user_id: str = Depends(get_user_id_from_header),
-    db: AsyncSession = Depends(get_db)
+    db: SupabaseClient = Depends(get_db)
 ):
     """Get user monitoring settings"""
     try:
-        # Convert Clerk user ID to database UUID
-        db_user_id = await get_db_user_id(user_id, db)
+        settings = await db.get_user_monitoring_settings(user_id)
         
-        result = await db.execute(
-            select(UserMonitoringSettings).where(UserMonitoringSettings.user_id == db_user_id)
-        )
-        
-        settings = result.scalar_one_or_none()
         if not settings:
-            # Create default settings if none exist
-            settings = UserMonitoringSettings(user_id=db_user_id)
-            db.add(settings)
-            await db.commit()
-            await db.refresh(settings)
+            # Return default settings if none exist
+            return UserMonitoringSettingsResponse(
+                user_id=user_id,
+                global_monitoring_enabled=True,
+                default_scan_frequency_minutes=60,
+                alert_preferences={
+                    "email_alerts": True,
+                    "push_notifications": True,
+                    "new_posts": True,
+                    "content_changes": True,
+                    "engagement_spikes": True,
+                    "sentiment_changes": True
+                },
+                notification_schedule={
+                    "quiet_hours_start": "22:00",
+                    "quiet_hours_end": "08:00",
+                    "timezone": "UTC"
+                }
+            )
         
         return UserMonitoringSettingsResponse.model_validate(settings)
         
     except Exception as e:
-        await db.rollback()
-        raise HTTPException(
-            status_code=status.HTTP_500_INTERNAL_SERVER_ERROR,
-            detail="Failed to fetch user settings"
-        )
+        logger.error(f"Error getting user settings: {e}")
+        raise HTTPException(status_code=500, detail=f"Failed to get user settings: {str(e)}")
 
 
-@router.put("/settings", response_model=UserMonitoringSettingsResponse)
-async def update_user_settings(
-    settings_data: UserMonitoringSettingsUpdate,
+@router.put("/settings")
+async def update_user_monitoring_settings(
+    settings_update: UserMonitoringSettingsUpdate,
     user_id: str = Depends(get_user_id_from_header),
-    db: AsyncSession = Depends(get_db)
+    db: SupabaseClient = Depends(get_db)
 ):
     """Update user monitoring settings"""
     try:
-        # Convert Clerk user ID to database UUID
-        db_user_id = await get_db_user_id(user_id, db)
+        settings_data = settings_update.model_dump()
+        settings_data["user_id"] = user_id
         
-        result = await db.execute(
-            select(UserMonitoringSettings).where(UserMonitoringSettings.user_id == db_user_id)
-        )
+        result = await db.upsert_user_monitoring_settings(settings_data)
         
-        settings = result.scalar_one_or_none()
-        if not settings:
-            # Create settings if none exist
-            settings = UserMonitoringSettings(user_id=db_user_id)
-            db.add(settings)
+        if result:
+            return UserMonitoringSettingsResponse.model_validate(result)
+        else:
+            raise HTTPException(status_code=500, detail="Failed to update user settings")
+            
+    except Exception as e:
+        logger.error(f"Error updating user settings: {e}")
+        raise HTTPException(status_code=500, detail=f"Failed to update user settings: {str(e)}")
+
+
+@router.get("/preferences")
+async def get_user_preferences(
+    user_id: str = Depends(get_user_id_from_header),
+    db: SupabaseClient = Depends(get_db)
+):
+    """Get user preferences"""
+    try:
+        preferences = await db.get_user_preferences(user_id)
         
-        # Update fields
-        update_data = settings_data.dict(exclude_unset=True)
-        for field, value in update_data.items():
-            setattr(settings, field, value)
+        if not preferences:
+            raise HTTPException(status_code=404, detail="User preferences not found")
         
-        await db.commit()
-        await db.refresh(settings)
-        return UserMonitoringSettingsResponse.model_validate(settings)
+        return preferences
         
     except Exception as e:
-        await db.rollback()
-        raise HTTPException(
-            status_code=status.HTTP_500_INTERNAL_SERVER_ERROR,
-            detail="Failed to update user settings"
-        )+        logger.error(f"Error getting user preferences: {e}")
+        raise HTTPException(status_code=500, detail=f"Failed to get user preferences: {str(e)}")
+
+
+@router.put("/preferences")
+async def update_user_preferences(
+    preferences_data: dict,
+    user_id: str = Depends(get_user_id_from_header),
+    db: SupabaseClient = Depends(get_db)
+):
+    """Update user preferences"""
+    try:
+        preferences_data["user_id"] = user_id
+        
+        result = await db.upsert_user_preferences(preferences_data)
+        
+        if result:
+            return result
+        else:
+            raise HTTPException(status_code=500, detail="Failed to update user preferences")
+            
+    except Exception as e:
+        logger.error(f"Error updating user preferences: {e}")
+        raise HTTPException(status_code=500, detail=f"Failed to update user preferences: {str(e)}")