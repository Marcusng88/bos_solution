"""
Application configuration and settings
"""

from typing import List
from pydantic_settings import BaseSettings
from pydantic import Field


class Settings(BaseSettings):
    """Application settings"""
    
    # Application
    APP_NAME: str = "BOS Solution"
    APP_VERSION: str = "1.0.0"
    DEBUG: bool = Field(default=False, env="DEBUG")
    
    # Server
    HOST: str = Field(default="0.0.0.0", env="HOST")
    PORT: int = Field(default=8000, env="PORT")
    
    # CORS
    ALLOWED_HOSTS: List[str] = Field(
        default=["http://localhost:3000", "http://127.0.0.1:3000", "https://5d7a587ce8ba.ngrok-free.app"],
        env="ALLOWED_HOSTS"
    )
    
    # Database
    DATABASE_URL: str = Field(default="sqlite+aiosqlite:///./dev.db", env="DATABASE_URL")
    SUPABASE_URL: str = Field(default="", env="SUPABASE_URL")
    SUPABASE_ANON_KEY: str = Field(default="", env="SUPABASE_ANON_KEY")
    SUPABASE_SERVICE_ROLE_KEY: str = Field(default="", env="SUPABASE_SERVICE_ROLE_KEY")
    
    # AI Configuration
    GEMINI_API_KEY: str = Field(env="GEMINI_API_KEY")
    
    # API Keys for social media platforms (add as needed)
    INSTAGRAM_ACCESS_TOKEN: str = Field(default="", env="INSTAGRAM_ACCESS_TOKEN")
    TWITTER_BEARER_TOKEN: str = Field(default="", env="TWITTER_BEARER_TOKEN")
    FACEBOOK_ACCESS_TOKEN: str = Field(default="", env="FACEBOOK_ACCESS_TOKEN")
    LINKEDIN_ACCESS_TOKEN: str = Field(default="", env="LINKEDIN_ACCESS_TOKEN")
    
    # Google/YouTube API
    GOOGLE_API_KEY: str = Field(default="", env="GOOGLE_API_KEY")
    GOOGLE_CLIENT_ID: str = Field(default="", env="GOOGLE_CLIENT_ID")
    GOOGLE_CLIENT_SECRET: str = Field(default="", env="GOOGLE_CLIENT_SECRET")
    
    # Monitoring settings
    DEFAULT_SCAN_FREQUENCY_MINUTES: int = Field(default=60, env="DEFAULT_SCAN_FREQUENCY")
    MAX_CONCURRENT_SCANS: int = Field(default=5, env="MAX_CONCURRENT_SCANS")
    
    # Redis (for background tasks)
    REDIS_URL: str = Field(default="redis://localhost:6379", env="REDIS_URL")
    
    # Logging
    LOG_LEVEL: str = Field(default="INFO", env="LOG_LEVEL")
    
    class Config:
        env_file = ".env"
        case_sensitive = True
<<<<<<< HEAD
        extra = "ignore"  # Ignore extra environment variables
=======
        extra = "ignore"  # Ignore extra fields instead of raising an error
>>>>>>> 5b657fc2


# Global settings instance
settings = Settings()<|MERGE_RESOLUTION|>--- conflicted
+++ resolved
@@ -58,11 +58,7 @@
     class Config:
         env_file = ".env"
         case_sensitive = True
-<<<<<<< HEAD
         extra = "ignore"  # Ignore extra environment variables
-=======
-        extra = "ignore"  # Ignore extra fields instead of raising an error
->>>>>>> 5b657fc2
 
 
 # Global settings instance
