--- conflicted
+++ resolved
@@ -1,9 +1,5 @@
 # Byte-compiled / optimized / DLL files
 __pycache__/
-<<<<<<< HEAD
-/__pycache__
-/venv
-=======
 *.py[cod]
 *$py.class
 
@@ -193,5 +189,4 @@
 
 # Temporary files
 *.tmp
-*.temp
->>>>>>> 5b657fc2
+*.temp